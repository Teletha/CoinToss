--- conflicted
+++ resolved
@@ -9,12 +9,8 @@
  */
 package cointoss.market.gmo;
 
-<<<<<<< HEAD
 import static java.nio.charset.StandardCharsets.ISO_8859_1;
 import static java.util.concurrent.TimeUnit.SECONDS;
-=======
-import static java.nio.charset.StandardCharsets.*;
->>>>>>> 8fbdd18b
 
 import java.io.InputStream;
 import java.net.URI;
@@ -24,11 +20,6 @@
 import java.time.LocalDateTime;
 import java.time.ZonedDateTime;
 import java.time.format.DateTimeFormatter;
-<<<<<<< HEAD
-=======
-import java.util.ArrayList;
-import java.util.List;
->>>>>>> 8fbdd18b
 import java.util.concurrent.atomic.AtomicLong;
 import java.util.function.Function;
 import java.util.zip.GZIPInputStream;
@@ -67,13 +58,8 @@
     /** The realtime data format */
     private static final DateTimeFormatter RealTimeFormat = DateTimeFormatter.ofPattern("yyyy-MM-dd'T'HH:mm:ss.SSSX");
 
-<<<<<<< HEAD
-    /** The API limit. */
-    private static final APILimiter Limit = APILimiter.with.limit(8).refresh(Duration.ofSeconds(1));
-=======
     /** The bitflyer API limit. */
-    private static final APILimiter Limit = APILimiter.with.limit(3).refresh(Duration.ofSeconds(1));
->>>>>>> 8fbdd18b
+    private static final APILimiter Limit = APILimiter.with.limit(5).refresh(Duration.ofSeconds(1));
 
     /** The realtime communicator. */
     private static final EfficientWebSocket Realtime = EfficientWebSocket.with.address("wss://api.coin.z.com/ws/public/v1")
@@ -138,7 +124,6 @@
         AtomicLong increment = new AtomicLong();
         Object[] prev = new Object[2];
 
-<<<<<<< HEAD
         return I.signal(1)
                 .recurse(i -> i + 1)
                 .flatMap(page -> call("GET", "trades?symbol=" + marketName + "&page=" + page))
@@ -147,23 +132,6 @@
                 .reverse()
                 .map(e -> convert(e, increment, prev))
                 .take(e -> e.date.isAfter(start));
-=======
-        System.out.println(startId + "   " + endId + "    " + start + "     " + end);
-
-        AtomicLong increment = new AtomicLong();
-        Object[] prev = new Object[2];
-        List<Integer> page = new ArrayList();
-        for (int i = 0; i < 100; i++) {
-            page.add(i);
-        }
-
-        return I.signal(page)
-                .flatMap(i -> call("GET", "trades?symbol=" + marketName + "&page=" + i))
-                .flatIterable(json -> json.find("data", "list", "*"))
-                .map(json -> convert(json, increment, prev))
-                .takeUntil(e -> e.date.isBefore(start))
-                .reverse();
->>>>>>> 8fbdd18b
     }
 
     /**
